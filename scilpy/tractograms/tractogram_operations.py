--- conflicted
+++ resolved
@@ -823,12 +823,8 @@
     nb_chunks = len(chunk_sizes)
     percent_kept_per_chunk = [nb / len(orig_sft) for nb in chunk_sizes]
 
-<<<<<<< HEAD
     logging.debug("Computing QBx")
     rng = np.random.RandomState(seed)
-=======
-    logging.info("Computing QBx")
->>>>>>> 89ac8ceb
     clusters = qbx_and_merge(orig_sft.streamlines, thresholds, nb_pts=20,
                              verbose=False, rng=rng)
 
