# -*- coding: utf-8 -*-
import logging
import hashlib
import os
import pathlib
import requests
import zipfile

GOOGLE_URL = "https://drive.google.com/uc?"

def download_file_from_google_drive(id, destination):
    """
    Download large file from Google Drive.
    Parameters
    ----------
    id: str
        id of file to be downloaded
    destination: str
        path to destination file with its name and extension
    """
    def get_confirm_token(response):
        for key, value in response.cookies.items():
            if key.startswith('download_warning'):
                return value

        return None

    def save_response_content(response, destination):
        CHUNK_SIZE = 32768

        with open(destination, "wb") as f:
            for chunk in response.iter_content(CHUNK_SIZE):
                f.write(chunk)

    session = requests.Session()
    params = {'id': id, 'confirm': True}
    response = session.get(GOOGLE_URL, params=params, stream=True)
    token = get_confirm_token(response)

    if token:
        params['confirm'] = token
        response = session.get(GOOGLE_URL, params=params, stream=True)

    save_response_content(response, destination)


def get_home():
    """ Set a user-writeable file-system location to put files. """
    if 'SCILPY_HOME' in os.environ:
        scilpy_home = os.environ['SCILPY_HOME']
    else:
        scilpy_home = os.path.join(os.path.expanduser('~'), '.scilpy')
    return scilpy_home


def get_testing_files_dict():
    """ Get dictionary linking zip file to their GDrive ID & MD5SUM """
    return {'plot.zip':
            ['1Ab-oVWI1Fu7fHTEz1H3-s1TfR_oW-GOE',
             'cca8f1e19da357f44365a7e27b9029ca'],
            'ihMT.zip':
            ['1V0xzvmVrVlL9dRKhc5-7xWESkmof1zyS',
             '5d28430ac46b4fc04b6d77f9efaefb5c'],
            'MT.zip':
            ['1C2LEUkGaLFdsmym3kBrAtfPjPtv5mJuZ',
             '13532c593efdf09350667df14ea4e93a'],
            'atlas.zip':
            ['1waYx4ED3qwzyJqrICjjgGXXBW2v4ZCYJ',
             'eb37427054cef5d50ac3d429ff53de47'],
            'bst.zip':
            ['1YprJRnyXk7VRHUkb-bJLs69C1v3tPd1S',
             'c0551a28dcefcd7cb53f572b1794b3e8'],
            'bundles.zip':
            ['1VaGWwhVhnfsZBCCYu12dta9qi0SgZFP7',
             '5fbf5c8eaabff2648ad509e06b003e67'],
            'commit_amico.zip':
            ['1vyMtQd1u2h2pza9M0bncDWLc34_4MRPK',
             'b40800ab4290e4f58c375140fe59b44f'],
            'connectivity.zip':
            ['1lZqiOKmwTluPIRqblthOnBc4KI2kfKUC',
             '6d13bd076225fa2f786f416fa754623a'],
            'filtering.zip':
            ['1yzHSL4tBtmm_aeI1i0qJhrA9z040k0im',
             'dbe796fb75c3e1e5559fad3308982769'],
            'others.zip':
            ['12BAszPjE1A9L2RbQJIFpkPzqUJfPdYO6',
             '981dccd8b23aad43aa014f4fdd907e70'],
            'processing.zip':
            ['1caaKoAChyPs5c4WemQWUsR-efD_q2z_b',
             'a2f982b8d84833f5ccfe709b725307d2'],
            'surface_vtk_fib.zip':
            ['1c9KMNFeSkyYDgu3SH_aMf0kduIlpt7cN',
             '946beb4271b905a2bd69ad2d80136ca9'],
            'tracking.zip':
            ['1QSekZYDoMvv-An6FRMSt_s_qPeB3BHfw',
             '6d88910403fb4d9b79604f11100d8915'],
            'tractometry.zip':
            ['130mxBo4IJWPnDFyOELSYDif1puRLGHMX',
             '3e27625a1e7f2484b7fa5028c95324cc'],
            'stats.zip':
            ['1vsM7xuU0jF5fL5PIgN6stAH7oO683tw0',
             'bcc21835cf0bf7210bdc99ba5d8df44b'],
            'anatomical_filtering.zip':
            ['1Li8DdySnMnO9Gich4pilhXisjkjz1-Dy',
             '6f0eff5154ff0973a3dc26db00e383ea'],
<<<<<<< HEAD
            'btensor_testdata.zip':
            ['1AMsKlbOZyPnT9TAbxcFzHS1b29aJWKDg',
             '7c68524fca01268203dc8bfee340f037']}
=======
            'fodf_filtering.zip':
            ['1iyoX2ltLOoLer-v-49LHOzopHCFZ_Tv6',
             'e79c4291af584fdb25814aa7b403a6ce']}
>>>>>>> 701ecd72


def fetch_data(files_dict, keys=None):
    """
    Fetch data. Typical use would be with gdown.
    But with too many data accesses, downloaded become denied.
    Using trick from https://github.com/wkentaro/gdown/issues/43.
    """
    scilpy_home = get_home()

    if not os.path.exists(scilpy_home):
        os.makedirs(scilpy_home)

    if keys is None:
        keys = files_dict.keys()
    elif isinstance(keys, str):
        keys = [keys]
    for f in keys:
        url_id, md5 = files_dict[f]
        full_path = os.path.join(scilpy_home, f)
        full_path_no_ext, ext = os.path.splitext(full_path)

        CURR_URL = GOOGLE_URL + 'id=' + url_id
        if not os.path.isdir(full_path_no_ext):
            if ext == '.zip' and not os.path.isdir(full_path_no_ext):
                logging.warning('Downloading and extracting {} from url {} to '
                                '{}'.format(f, CURR_URL, scilpy_home))

                # Robust method to Virus/Size check from GDrive
                download_file_from_google_drive(url_id, full_path)

                with open(full_path, 'rb') as file_to_check:
                    data = file_to_check.read()
                    md5_returned = hashlib.md5(data).hexdigest()
                if md5_returned != md5:
                    logging.warning('MD5 mismatch for file {}.'.format(f))

                try:
                    # If there is a root dir, we want to skip one level.
                    z = zipfile.ZipFile(full_path)
                    zipinfos = z.infolist()
                    root_dir = pathlib.Path(
                        zipinfos[0].filename).parts[0] + '/'
                    assert all([s.startswith(root_dir) for s in z.namelist()])
                    nb_root = len(root_dir)
                    for zipinfo in zipinfos:
                        zipinfo.filename = zipinfo.filename[nb_root:]
                        if zipinfo.filename != '':
                            z.extract(zipinfo, path=full_path_no_ext)
                except AssertionError:
                    # Not root dir. Extracting directly.
                    z.extractall(full_path)
            else:
                raise NotImplementedError("Data fetcher was expecting to deal "
                                          "with a zip file.")

        else:
            logging.warning("Not fetching data; already on disk.")<|MERGE_RESOLUTION|>--- conflicted
+++ resolved
@@ -103,15 +103,12 @@
             'anatomical_filtering.zip':
             ['1Li8DdySnMnO9Gich4pilhXisjkjz1-Dy',
              '6f0eff5154ff0973a3dc26db00e383ea'],
-<<<<<<< HEAD
             'btensor_testdata.zip':
             ['1AMsKlbOZyPnT9TAbxcFzHS1b29aJWKDg',
              '7c68524fca01268203dc8bfee340f037']}
-=======
             'fodf_filtering.zip':
             ['1iyoX2ltLOoLer-v-49LHOzopHCFZ_Tv6',
              'e79c4291af584fdb25814aa7b403a6ce']}
->>>>>>> 701ecd72
 
 
 def fetch_data(files_dict, keys=None):
