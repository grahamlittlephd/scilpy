--- conflicted
+++ resolved
@@ -42,11 +42,8 @@
 
 import argparse
 import logging
-<<<<<<< HEAD
 from time import perf_counter
-=======
 from typing import Iterable
->>>>>>> 7c9c075f
 
 from dipy.core.sphere import HemiSphere
 from dipy.data import get_sphere
@@ -60,12 +57,8 @@
 from dipy.tracking.streamlinespeed import length, compress_streamlines
 from dipy.tracking import utils as track_utils
 import nibabel as nib
-<<<<<<< HEAD
 from nibabel.streamlines.tractogram import LazyTractogram, TractogramItem
-=======
 from nibabel.streamlines import detect_format, TrkFile
-from nibabel.streamlines.tractogram import LazyTractogram
->>>>>>> 7c9c075f
 import numpy as np
 from tqdm import tqdm
 
@@ -206,7 +199,6 @@
         return dg
 
 
-<<<<<<< HEAD
 def save_tractogram_cpu(streamlines_generator, odf_sh_img, seed_img, args):
     voxel_size = odf_sh_img.header.get_zooms()[0]
     scaled_min_length = args.min_length / voxel_size
@@ -274,12 +266,12 @@
 
     # Use generator to save the streamlines on-the-fly
     nib.streamlines.save(tractogram, args.out_tractogram, header=header)
-=======
+
+
 def tqdm_if_verbose(generator: Iterable, verbose: bool, *args, **kwargs):
     if verbose:
         return tqdm(generator, *args, **kwargs)
     return generator
->>>>>>> 7c9c075f
 
 
 def main():
@@ -370,7 +362,6 @@
         random_seed=args.seed)
     total_nb_seeds = len(seeds)
 
-<<<<<<< HEAD
     # NOTE: tracking is performed in voxel space in both cases
     if not args.use_gpu:
         # LocalTracking.maxlen is actually the maximum length per direction
@@ -411,61 +402,6 @@
     logging.info('Saved tractogram to {0}.'.format(args.out_tractogram))
     # Total runtime
     logging.info('Total runtime of {0:.2f}s.'.format(perf_counter() - t_init))
-=======
-    # Tracking is performed in voxel space
-    logging.debug("Starting tracking.")
-    logging.debug("Results will be saved in {}".format(args.out_tractogram))
-
-    max_steps = int(args.max_length / args.step_size) + 1
-    streamlines_generator = LocalTracking(
-        _get_direction_getter(args),
-        BinaryStoppingCriterion(mask_data),
-        seeds, np.eye(4),
-        step_size=vox_step_size, max_cross=1,
-        maxlen=max_steps,
-        fixedstep=True, return_all=True,
-        random_seed=args.seed,
-        save_seeds=args.save_seeds)
-
-    scaled_min_length = args.min_length / voxel_size
-    scaled_max_length = args.max_length / voxel_size
-
-    if args.save_seeds:
-        filtered_streamlines, seeds = \
-            zip(*((s, p) for s, p in tqdm_if_verbose(
-                streamlines_generator, verbose=args.verbose,
-                total=total_nb_seeds, miniters=int(total_nb_seeds / 100))
-                  if scaled_min_length <= length(s) <= scaled_max_length))
-        data_per_streamlines = {'seeds': lambda: seeds}
-    else:
-        filtered_streamlines = \
-            (s for s in tqdm_if_verbose(
-                streamlines_generator, verbose=args.verbose,
-                total=total_nb_seeds, miniters=int(total_nb_seeds / 100))
-             if scaled_min_length <= length(s) <= scaled_max_length)
-        data_per_streamlines = {}
-
-    if args.compress:
-        # Compressing. Threshold is in mm, but we are working in voxel space.
-        # Equivalent of sft.to_voxmm:  streamline *= voxres
-        # Equivalent of sft.to_vox: streamline /= voxres
-        voxres = np.asarray(odf_sh_img.header.get_zooms()[0:3])
-        filtered_streamlines = (
-            compress_streamlines(s * voxres,
-                                 args.compress) / voxres
-            for s in filtered_streamlines)
-
-    tractogram = LazyTractogram(lambda: filtered_streamlines,
-                                data_per_streamlines,
-                                affine_to_rasmm=seed_img.affine)
-
-    filetype = nib.streamlines.detect_format(args.out_tractogram)
-    reference = get_reference_info(seed_img)
-    header = create_tractogram_header(filetype, *reference)
-
-    # Use generator to save the streamlines on-the-fly
-    nib.streamlines.save(tractogram, args.out_tractogram, header=header)
->>>>>>> 7c9c075f
 
 
 if __name__ == '__main__':
