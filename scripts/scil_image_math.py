#!/usr/bin/env python3
# -*- coding: utf-8 -*-

"""
Performs an operation on a list of images. The supported operations are
listed below.

This script is loading all images in memory, will often crash after a few
hundred images.

Some operations such as multiplication or addition accept float value as
parameters instead of images.
> scil_image_math.py multiplication img.nii.gz 10 mult_10.nii.gz
"""

import argparse
import logging
import os

from dipy.io.utils import is_header_compatible
import nibabel as nib
import numpy as np

from scilpy.image.operations import (get_image_ops, get_operations_doc)
from scilpy.io.utils import (add_overwrite_arg,
                             add_verbose_arg,
                             assert_outputs_exist)
from scilpy.utils.util import is_float

OPERATIONS = get_image_ops()

<<<<<<< HEAD
DESCRIPTION = """
Performs an operation on a list of images. The supported operations are
listed below.

This script is loading all images in memory, will often crash after a few
hundred images.

Some operations such as multiplication or addition accept float value as
parameters instead of images.
> scil_image_math.py multiplication img.nii.gz 10 mult_10.nii.gz
"""

DESCRIPTION += get_operations_doc(OPERATIONS)
=======
__doc__ += get_operations_doc(OPERATIONS)
>>>>>>> b6ae4479


def _build_arg_parser():
    p = argparse.ArgumentParser(
        formatter_class=argparse.RawTextHelpFormatter,
        description=__doc__)

    p.add_argument('operation',
                   choices=OPERATIONS.keys(),
                   help='The type of operation to be performed on the '
                        'images.')
    p.add_argument('in_images', nargs='+',
                   help='The list of image files or parameters.')
    p.add_argument('out_image',
                   help='Output image path.')

    p.add_argument('--data_type',
                   help='Data type of the output image. Use the format: '
<<<<<<< HEAD
                        'uint8, float16, int32.')
=======
                        'uint8, int16, int/float32, int/float64.')
>>>>>>> b6ae4479
    p.add_argument('--exclude_background', action='store_true',
                   help='Does not affect the background of the original image.')

    add_overwrite_arg(p)
    add_verbose_arg(p)

    return p


def load_data(arg):
    if is_float(arg):
        data = float(arg)
    else:
        if not os.path.isfile(arg):
            raise ValueError('Input file {} does not exist.'.format(arg))
        data = np.asanyarray(nib.load(arg).dataobj)
        logging.info('Loaded {} of shape {} and data_type {}.'.format(
                     arg, data.shape, data.dtype))

        if data.ndim > 3:
            logging.warning('{} has {} dimensions, be careful.'.format(
                arg, data.ndim))
        elif data.ndim < 3:
            raise ValueError('{} has {} dimensions, not valid.'.format(
                arg, data.ndim))

    return data


def main():
    parser = _build_arg_parser()
    args = parser.parse_args()

    if args.verbose:
        logging.basicConfig(level=logging.INFO)

    assert_outputs_exist(parser, args, args.out_image)

    # Binary operations require specific verifications
    binary_op = ['union', 'intersection', 'difference', 'invert',
                 'dilation', 'erosion', 'closing', 'opening']

    if args.operation not in OPERATIONS.keys():
        parser.error('Operation {} not implement.'.format(args.operation))

    # Find at least one image for reference
    for input_arg in args.in_images:
        if not is_float(input_arg):
            ref_img = nib.load(input_arg)
            mask = np.zeros(ref_img.shape)
            break

    # Load all input masks.
    input_data = []
    for input_arg in args.in_images:
        if not is_float(input_arg) and \
                not is_header_compatible(ref_img, input_arg):
            parser.error('Inputs do not have a compatible header.')
        data = load_data(input_arg)

        if isinstance(data, np.ndarray) and \
            data.dtype != ref_img.get_data_dtype() and \
                not args.data_type:
            parser.error('Inputs do not have a compatible data type.\n'
                         'Use --data_type to specify output datatype.')
        if args.operation in binary_op and isinstance(data, np.ndarray):
            unique = np.unique(data)
            if not len(unique) <= 2:
                parser.error('Binary operations can only be performed with '
                             'binary masks')

            if len(unique) == 2 and not (unique == [0, 1]).all():
                logging.warning('Input data for binary operation are not '
                                'binary arrays, will be converted.\n'
                                'Non-zeros will be set to ones.')
                data[data != 0] = 1

        if isinstance(data, np.ndarray):
            data = data.astype(np.float64)
            mask[data > 0] = 1
        input_data.append(data)

    if args.operation == 'convert' and not args.data_type:
        parser.error('Convert operation must be used with --data_type.')

    try:
        output_data = OPERATIONS[args.operation](input_data)
    except ValueError:
        logging.error('{} operation failed.'.format(
            args.operation.capitalize()))
        return

    if args.data_type:
        output_data = output_data.astype(args.data_type)
        ref_img.header.set_data_dtype(args.data_type)
    else:
        output_data = output_data.astype(ref_img.get_data_dtype())

    if args.exclude_background:
        output_data[mask == 0] = 0

    new_img = nib.Nifti1Image(output_data, ref_img.affine,
                              header=ref_img.header)
    nib.save(new_img, args.out_image)


if __name__ == "__main__":
    main()<|MERGE_RESOLUTION|>--- conflicted
+++ resolved
@@ -29,23 +29,7 @@
 
 OPERATIONS = get_image_ops()
 
-<<<<<<< HEAD
-DESCRIPTION = """
-Performs an operation on a list of images. The supported operations are
-listed below.
-
-This script is loading all images in memory, will often crash after a few
-hundred images.
-
-Some operations such as multiplication or addition accept float value as
-parameters instead of images.
-> scil_image_math.py multiplication img.nii.gz 10 mult_10.nii.gz
-"""
-
-DESCRIPTION += get_operations_doc(OPERATIONS)
-=======
 __doc__ += get_operations_doc(OPERATIONS)
->>>>>>> b6ae4479
 
 
 def _build_arg_parser():
@@ -64,11 +48,7 @@
 
     p.add_argument('--data_type',
                    help='Data type of the output image. Use the format: '
-<<<<<<< HEAD
-                        'uint8, float16, int32.')
-=======
                         'uint8, int16, int/float32, int/float64.')
->>>>>>> b6ae4479
     p.add_argument('--exclude_background', action='store_true',
                    help='Does not affect the background of the original image.')
 
