--- conflicted
+++ resolved
@@ -23,17 +23,11 @@
                                               normalize_bvecs,
                                               is_normalized_bvecs)
 from scilpy.io.image import get_data_as_mask
-<<<<<<< HEAD
-from scilpy.io.utils import (add_overwrite_arg, parse_sh_basis_arg,
-                             assert_inputs_exist, add_verbose_arg,
-                             assert_outputs_exist, add_force_b0_arg,
-                             add_sh_basis_args, add_processes_arg)
-=======
 from scilpy.io.utils import (add_b0_thresh_arg, add_overwrite_arg,
                              add_processes_arg, add_sh_basis_args,
                              add_skip_b0_check_arg, add_verbose_arg,
-                             assert_inputs_exist, assert_outputs_exist)
->>>>>>> 1c3029ac
+                             assert_inputs_exist, assert_outputs_exist,
+                             parse_sh_basis_arg)
 from scilpy.reconst.fodf import fit_from_model
 from scilpy.reconst.sh import convert_sh_basis
 
