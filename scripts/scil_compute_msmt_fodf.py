#! /usr/bin/env python
# -*- coding: utf-8 -*-

"""
Script to compute Multishell Multi-tissue Constrained Spherical Deconvolution
ODFs.

By default, will output all possible files, using default names.
Specific names can be specified using the file flags specified in the
"File flags" section.

If --not_all is set, only the files specified explicitly by the flags
will be output.

Based on B. Jeurissen et al., Multi-tissue constrained spherical
deconvolution for improved analysis of multi-shell diffusion
MRI data. Neuroimage (2014)
"""

import argparse
import logging

from dipy.core.gradients import gradient_table, unique_bvals_tolerance
from dipy.data import get_sphere
from dipy.io.gradients import read_bvals_bvecs
from dipy.reconst.mcsd import MultiShellDeconvModel, multi_shell_fiber_response
import nibabel as nib
import numpy as np

from scilpy.io.image import get_data_as_mask
from scilpy.io.utils import (add_overwrite_arg, assert_inputs_exist,
                             assert_outputs_exist, add_force_b0_arg,
                             add_sh_basis_args, add_processes_arg,
                             add_verbose_arg)
from scilpy.reconst.multi_processes import fit_from_model, convert_sh_basis
from scilpy.utils.bvec_bval_tools import (check_b0_threshold, normalize_bvecs,
                                          is_normalized_bvecs)


def _build_arg_parser():

    p = argparse.ArgumentParser(description=__doc__,
                                formatter_class=argparse.RawTextHelpFormatter)

    p.add_argument('in_dwi',
                   help='Path of the input diffusion volume.')
    p.add_argument('in_bval',
                   help='Path of the bval file, in FSL format.')
    p.add_argument('in_bvec',
                   help='Path of the bvec file, in FSL format.')
    p.add_argument('in_wm_frf',
                   help='Text file of WM response function.')
    p.add_argument('in_gm_frf',
                   help='Text file of GM response function.')
    p.add_argument('in_csf_frf',
                   help='Text file of CSF response function.')

    p.add_argument(
        '--sh_order', metavar='int', default=8, type=int,
        help='SH order used for the CSD. (Default: 8)')
    p.add_argument(
        '--mask', metavar='',
        help='Path to a binary mask. Only the data inside the '
             'mask will be used for computations and reconstruction.')

    add_force_b0_arg(p)
    add_sh_basis_args(p)
    add_processes_arg(p)
    add_overwrite_arg(p)
    add_verbose_arg(p)

    p.add_argument(
        '--not_all', action='store_true',
        help='If set, only saves the files specified using the '
             'file flags. (Default: False)')

    g = p.add_argument_group(title='File flags')

    g.add_argument(
        '--wm_out_fODF', metavar='file', default='',
        help='Output filename for the WM fODF coefficients.')
    g.add_argument(
        '--gm_out_fODF', metavar='file', default='',
        help='Output filename for the GM fODF coefficients.')
    g.add_argument(
        '--csf_out_fODF', metavar='file', default='',
        help='Output filename for the CSF fODF coefficients.')
    g.add_argument(
        '--vf', metavar='file', default='',
        help='Output filename for the volume fractions map.')
    g.add_argument(
        '--vf_rgb', metavar='file', default='',
        help='Output filename for the volume fractions map in rgb.')

    return p


def main():
    parser = _build_arg_parser()
    args = parser.parse_args()
<<<<<<< HEAD
    
    if args.verbose:
        logging.basicConfig(level=logging.DEBUG)
    else:
        logging.basicConfig(level=logging.INFO)
=======
    logging.getLogger().setLevel(logging.INFO)
>>>>>>> 38522a91

    if not args.not_all:
        args.wm_out_fODF = args.wm_out_fODF or 'wm_fodf.nii.gz'
        args.gm_out_fODF = args.gm_out_fODF or 'gm_fodf.nii.gz'
        args.csf_out_fODF = args.csf_out_fODF or 'csf_fodf.nii.gz'
        args.vf = args.vf or 'vf.nii.gz'
        args.vf_rgb = args.vf_rgb or 'vf_rgb.nii.gz'

    arglist = [args.wm_out_fODF, args.gm_out_fODF, args.csf_out_fODF,
               args.vf, args.vf_rgb]
    if args.not_all and not any(arglist):
        parser.error('When using --not_all, you need to specify at least ' +
                     'one file to output.')

    assert_inputs_exist(parser, [args.in_dwi, args.in_bval, args.in_bvec,
                                 args.in_wm_frf, args.in_gm_frf,
                                 args.in_csf_frf])
    assert_outputs_exist(parser, args, arglist)

    # Loading data
    wm_frf = np.loadtxt(args.in_wm_frf)
    gm_frf = np.loadtxt(args.in_gm_frf)
    csf_frf = np.loadtxt(args.in_csf_frf)
    vol = nib.load(args.in_dwi)
    data = vol.get_fdata(dtype=np.float32)
    bvals, bvecs = read_bvals_bvecs(args.in_bval, args.in_bvec)

    # Checking mask
    if args.mask is None:
        mask = None
    else:
        mask = get_data_as_mask(nib.load(args.mask), dtype=bool)
        if mask.shape != data.shape[:-1]:
            raise ValueError("Mask is not the same shape as data.")

    sh_order = args.sh_order

    # Checking data and sh_order
    b0_thr = check_b0_threshold(
        args.force_b0_threshold, bvals.min(), bvals.min())

    if data.shape[-1] < (sh_order + 1) * (sh_order + 2) / 2:
        logging.warning(
            'We recommend having at least {} unique DWIs volumes, but you '
            'currently have {} volumes. Try lowering the parameter --sh_order '
            'in case of non convergence.'.format(
                (sh_order + 1) * (sh_order + 2) / 2, data.shape[-1]))

    # Checking bvals, bvecs values and loading gtab
    if not is_normalized_bvecs(bvecs):
        logging.warning('Your b-vectors do not seem normalized...')
        bvecs = normalize_bvecs(bvecs)
    gtab = gradient_table(bvals, bvecs, b0_threshold=b0_thr)

    # Checking response functions and computing msmt response function
    if not wm_frf.shape[1] == 4:
        raise ValueError('WM frf file did not contain 4 elements. '
                         'Invalid or deprecated FRF format')
    if not gm_frf.shape[1] == 4:
        raise ValueError('GM frf file did not contain 4 elements. '
                         'Invalid or deprecated FRF format')
    if not csf_frf.shape[1] == 4:
        raise ValueError('CSF frf file did not contain 4 elements. '
                         'Invalid or deprecated FRF format')
    ubvals = unique_bvals_tolerance(bvals, tol=20)
    msmt_response = multi_shell_fiber_response(sh_order, ubvals,
                                               wm_frf, gm_frf, csf_frf)

    # Loading spheres
    reg_sphere = get_sphere('symmetric362')

    # Computing msmt-CSD
    msmt_model = MultiShellDeconvModel(gtab, msmt_response,
                                       reg_sphere=reg_sphere,
                                       sh_order=sh_order)

    # Computing msmt-CSD fit
    # msmt_fit = fit_from_model(msmt_model, data,
    #                           mask=mask, nbr_processes=args.nbr_processes)

    msmt_fit = msmt_model.fit(data)

    shm_coeff = msmt_fit.all_shm_coeff

    nan_count = len(np.argwhere(np.isnan(shm_coeff[..., 0])))
    voxel_count = np.prod(shm_coeff.shape[:-1])

    if nan_count / voxel_count >= 0.05:
        msg = """There are {} voxels out of {} that could not be solved by
        the solver, reaching a critical amount of voxels. Make sure to tune the
        response functions properly, as the solving process is very sensitive
        to it. Proceeding to fill the problematic voxels by 0.
        """
        logging.warning(msg.format(nan_count, voxel_count))
    elif nan_count > 0:
        msg = """There are {} voxels out of {} that could not be solved by
        the solver. Make sure to tune the response functions properly, as the
        solving process is very sensitive to it. Proceeding to fill the
        problematic voxels by 0.
        """
        logging.warning(msg.format(nan_count, voxel_count))

    shm_coeff = np.where(np.isnan(shm_coeff), 0, shm_coeff)

    vf = msmt_fit.volume_fractions
    vf = np.where(np.isnan(vf), 0, vf)

    # Saving results
    if args.wm_out_fODF:
        wm_coeff = shm_coeff[..., 2:]
        if args.sh_basis == 'tournier07':
            wm_coeff = convert_sh_basis(wm_coeff, reg_sphere, mask=mask,
                                        nbr_processes=args.nbr_processes)
        nib.save(nib.Nifti1Image(wm_coeff.astype(np.float32),
                                 vol.affine), args.wm_out_fODF)

    if args.gm_out_fODF:
        gm_coeff = shm_coeff[..., 1]
        if args.sh_basis == 'tournier07':
            gm_coeff = gm_coeff.reshape(gm_coeff.shape + (1,))
            gm_coeff = convert_sh_basis(gm_coeff, reg_sphere, mask=mask,
                                        nbr_processes=args.nbr_processes)
        nib.save(nib.Nifti1Image(gm_coeff.astype(np.float32),
                                 vol.affine), args.gm_out_fODF)

    if args.csf_out_fODF:
        csf_coeff = shm_coeff[..., 0]
        if args.sh_basis == 'tournier07':
            csf_coeff = csf_coeff.reshape(csf_coeff.shape + (1,))
            csf_coeff = convert_sh_basis(csf_coeff, reg_sphere, mask=mask,
                                         nbr_processes=args.nbr_processes)
        nib.save(nib.Nifti1Image(csf_coeff.astype(np.float32),
                                 vol.affine), args.csf_out_fODF)

    if args.vf:
        nib.save(nib.Nifti1Image(vf.astype(np.float32),
                                 vol.affine), args.vf)

    if args.vf_rgb:
        vf_rgb = vf / np.max(vf) * 255
        vf_rgb = np.clip(vf_rgb, 0, 255)
        nib.save(nib.Nifti1Image(vf_rgb.astype(np.uint8),
                                 vol.affine), args.vf_rgb)


if __name__ == "__main__":
    main()<|MERGE_RESOLUTION|>--- conflicted
+++ resolved
@@ -98,15 +98,7 @@
 def main():
     parser = _build_arg_parser()
     args = parser.parse_args()
-<<<<<<< HEAD
-    
-    if args.verbose:
-        logging.basicConfig(level=logging.DEBUG)
-    else:
-        logging.basicConfig(level=logging.INFO)
-=======
     logging.getLogger().setLevel(logging.INFO)
->>>>>>> 38522a91
 
     if not args.not_all:
         args.wm_out_fODF = args.wm_out_fODF or 'wm_fodf.nii.gz'
