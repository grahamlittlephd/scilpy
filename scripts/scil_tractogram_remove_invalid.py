--- conflicted
+++ resolved
@@ -22,13 +22,10 @@
 from scilpy.io.utils import (add_overwrite_arg, add_verbose_arg,
                              add_reference_arg, assert_inputs_exist,
                              assert_outputs_exist)
-<<<<<<< HEAD
-from scilpy.utils.streamlines import (cut_invalid_streamlines,
-                                      remove_overlapping_points_streamlines,
-                                      remove_single_point_streamlines)
-=======
-from scilpy.tractograms.streamline_operations import cut_invalid_streamlines
->>>>>>> 173f70bc
+from scilpy.tractograms.streamline_operations import (
+    cut_invalid_streamlines,
+    remove_overlapping_points_streamlines,
+    remove_single_point_streamlines)
 
 
 def _build_arg_parser():
@@ -48,8 +45,7 @@
     p.add_argument('--remove_single_point', action='store_true',
                    help='Consider single point streamlines invalid.')
     p.add_argument('--remove_overlapping_points', action='store_true',
-                   help='Consider streamlines with overlapping points invalid.'
-                   )
+                   help='Consider streamlines with overlapping points invalid.')
     p.add_argument('--threshold', type=float, default=0.001,
                    help='Maximum distance between two points to be considered'
                         ' overlapping [%(default)s mm].')
@@ -82,7 +78,8 @@
     ori_len = len(sft)
     ori_len_pts = len(sft.streamlines._data)
     if args.cut_invalid:
-        sft, cutting_counter = cut_invalid_streamlines(sft)
+        sft, cutting_counter = cut_invalid_streamlines(sft,
+                                                       epsilon=args.threshold)
         logging.warning('Cut {} invalid streamlines.'.format(cutting_counter))
     else:
         sft.remove_invalid_streamlines()
@@ -92,7 +89,7 @@
 
     if args.remove_overlapping_points:
         sft = remove_overlapping_points_streamlines(sft, args.threshold)
-
+        logging.warning("data_per_point will be discarded.")
         logging.warning('Removed {} overlapping points from tractogram.'.format(
             ori_len_pts - len(sft.streamlines._data)))
 
