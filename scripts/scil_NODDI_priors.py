#! /usr/bin/env python3
# -*- coding: utf-8 -*-

"""
<<<<<<< HEAD
Compute the axial (para_diff), radial (perp_diff),
and mean (iso_diff) diffusivity priors for NODDI.
=======
Compute the axial (para_diff) and mean (iso_diff) diffusivity priors for NODDI.

Formerly: scil_compute_NODDI_priors.py
>>>>>>> 5dcf990b
"""

import argparse
import logging

import nibabel as nib
import numpy as np

from scilpy.io.image import assert_same_resolution
from scilpy.io.utils import (assert_inputs_exist,
                             assert_outputs_exist,
                             add_overwrite_arg,
                             add_verbose_arg)


EPILOG = """
Reference:
    [1] Zhang H, Schneider T, Wheeler-Kingshott CA, Alexander DC.
        NODDI: practical in vivo neurite orientation dispersion
        and density imaging of the human brain.
        NeuroImage. 2012 Jul 16;61:1000-16.
"""


def _build_arg_parser():
    p = argparse.ArgumentParser(
        description=__doc__, epilog=EPILOG,
        formatter_class=argparse.RawDescriptionHelpFormatter)
    p.add_argument('in_FA',
                   help='Path to the FA volume.')
    p.add_argument('in_AD',
                   help='Path to the axial diffusivity (AD) volume.')
    p.add_argument('in_RD',
                   help='Path to the radial diffusivity (RD) volume.')
    p.add_argument('in_MD',
                   help='Path to the mean diffusivity (MD) volume.')

    g1 = p.add_argument_group('Metrics options')
    g1.add_argument(
        '--fa_min', type=float, default='0.7',
        help='Minimal threshold of FA (voxels above that threshold are '
             'considered in the single fiber mask). [%(default)s]')
    g1.add_argument(
        '--fa_max', type=float, default='0.1',
        help='Maximal threshold of FA (voxels under that threshold are '
             'considered in the ventricles). [%(default)s]')
    g1.add_argument(
        '--md_min', dest='md_min',  type=float, default='0.003',
        help='Minimal threshold of MD in mm2/s (voxels above that threshold '
             'are considered for in the ventricles). [%(default)s]')

    g2 = p.add_argument_group('Regions options')
    g2.add_argument(
        '--roi_radius', type=int, default=20,
        help='Radius of the region used to estimate the priors. The roi will '
             'be a cube spanning from ROI_CENTER in each direction. '
             '[%(default)s]')
    g2.add_argument(
        '--roi_center', metavar='tuple(3)', nargs="+", type=int,
        help='Center of the roi of size roi_radius used to estimate the '
             'priors. [center of the 3D volume]')

    g3 = p.add_argument_group('Outputs')
    g3.add_argument('--out_txt_1fiber_para', metavar='FILE',
                    help='Output path for the text file containing the single '
                         'fiber average value of AD.\nIf not set, the file '
                         'will not be saved.')
<<<<<<< HEAD
    g3.add_argument('--out_txt_1fiber_perp', metavar='FILE',
                    help='Output path for the text file containing the single '
                         'fiber average value of RD.\nIf not set, the file '
                         'will not be saved.')
=======
>>>>>>> 5dcf990b
    g3.add_argument('--out_mask_1fiber', metavar='FILE',
                    help='Output path for single fiber mask. If not set, the '
                         'mask will not be saved.')
    g3.add_argument('--out_txt_ventricles', metavar='FILE',
                    help='Output path for the text file containing the '
                         'ventricles average value of MD.\nIf not set, the '
                         'file will not be saved.')
    g3.add_argument('--out_mask_ventricles', metavar='FILE',
                    help='Output path for the ventricule mask.\nIf not set, '
                         'the mask will not be saved.')

    add_verbose_arg(p)
    add_overwrite_arg(p)

    return p


def main():
    parser = _build_arg_parser()
    args = parser.parse_args()

    assert_inputs_exist(parser, [args.in_AD, args.in_FA, args.in_MD,
                                 args.in_RD])
    assert_outputs_exist(parser, args, [],
                         [args.out_mask_1fiber,
                          args.out_mask_ventricles,
                          args.out_txt_ventricles,
                          args.out_txt_1fiber_para,
                          args.out_txt_1fiber_perp])

    assert_same_resolution([args.in_AD, args.in_FA, args.in_MD, args.in_RD])

    log_level = logging.DEBUG if args.verbose else logging.INFO
    logging.getLogger().setLevel(log_level)

    fa_img = nib.load(args.in_FA)
    fa_data = fa_img.get_fdata(dtype=np.float32)
    affine = fa_img.affine

    md_data = nib.load(args.in_MD).get_fdata(dtype=np.float32)
    ad_data = nib.load(args.in_AD).get_fdata(dtype=np.float32)
    rd_data = nib.load(args.in_RD).get_fdata(dtype=np.float32)

    mask_cc = np.zeros(fa_data.shape, dtype=np.uint8)
    mask_vent = np.zeros(fa_data.shape, dtype=np.uint8)

    # center
    if args.roi_center is None:
        ci, cj, ck = np.array(fa_data.shape[:3]) // 2
    else:
        if len(args.roi_center) != 3:
            parser.error("roi_center needs to receive 3 values")
        elif not np.all(np.asarray(args.roi_center) > 0):
            parser.error("roi_center needs to be positive")
        else:
            ci, cj, ck = args.roi_center

    w = args.roi_radius
    fa_shape = fa_data.shape
    roi_ad = ad_data[max(int(ci - w), 0): min(int(ci + w), fa_shape[0]),
                     max(int(cj - w), 0): min(int(cj + w), fa_shape[1]),
                     max(int(ck - w), 0): min(int(ck + w), fa_shape[2])]
    roi_rd = rd_data[max(int(ci - w), 0): min(int(ci + w), fa_shape[0]),
                     max(int(cj - w), 0): min(int(cj + w), fa_shape[1]),
                     max(int(ck - w), 0): min(int(ck + w), fa_shape[2])]
    roi_md = md_data[max(int(ci - w), 0): min(int(ci + w), fa_shape[0]),
                     max(int(cj - w), 0): min(int(cj + w), fa_shape[1]),
                     max(int(ck - w), 0): min(int(ck + w), fa_shape[2])]
    roi_fa = fa_data[max(int(ci - w), 0): min(int(ci + w), fa_shape[0]),
                     max(int(cj - w), 0): min(int(cj + w), fa_shape[1]),
                     max(int(ck - w), 0): min(int(ck + w), fa_shape[2])]

    logging.debug('fa_min, fa_max, md_min: {}, {}, {}'.format(
        args.fa_min, args.fa_max, args.md_min))

    indices = np.where((roi_fa > args.fa_min) & (roi_fa < 0.95))
    N = roi_ad[indices].shape[0]

    logging.debug('Number of voxels found in single fiber area: {}'.format(N))

    cc_avg_para = np.mean(roi_ad[indices])
    cc_std_para = np.std(roi_ad[indices])

    cc_avg_perp = np.mean(roi_rd[indices])
    cc_std_perp = np.std(roi_rd[indices])

    indices[0][:] += ci - w
    indices[1][:] += cj - w
    indices[2][:] += ck - w
    mask_cc[indices] = 1

    indices = np.where((roi_md > args.md_min) & (roi_fa < args.fa_max))
    N = roi_md[indices].shape[0]

    logging.debug('Number of voxels found in ventricles: {}'.format(N))

    vent_avg = np.mean(roi_md[indices])
    vent_std = np.std(roi_md[indices])

    indices[0][:] += ci - w
    indices[1][:] += cj - w
    indices[2][:] += ck - w
    mask_vent[indices] = 1

    if args.out_mask_1fiber:
        nib.save(nib.Nifti1Image(mask_cc, affine), args.out_mask_1fiber)

    if args.out_mask_ventricles:
        nib.save(nib.Nifti1Image(mask_vent, affine), args.out_mask_ventricles)

    if args.out_txt_1fiber_para:
        np.savetxt(args.out_txt_1fiber_para, [cc_avg_para], fmt='%f')

    if args.out_txt_1fiber_perp:
        np.savetxt(args.out_txt_1fiber_perp, [cc_avg_perp], fmt='%f')

    if args.out_txt_ventricles:
        np.savetxt(args.out_txt_ventricles, [vent_avg], fmt='%f')

    logging.info("Average AD in single fiber areas: {} +- {}".format(
                                                                cc_avg_para,
                                                                cc_std_para))
    logging.info("Average RD in single fiber areas: {} +- {}".format(
                                                                cc_avg_perp,
                                                                cc_std_perp))
    logging.info("Average MD in ventricles: {} +- {}".format(vent_avg,
                                                             vent_std))


if __name__ == "__main__":
    main()<|MERGE_RESOLUTION|>--- conflicted
+++ resolved
@@ -2,14 +2,10 @@
 # -*- coding: utf-8 -*-
 
 """
-<<<<<<< HEAD
 Compute the axial (para_diff), radial (perp_diff),
 and mean (iso_diff) diffusivity priors for NODDI.
-=======
-Compute the axial (para_diff) and mean (iso_diff) diffusivity priors for NODDI.
 
 Formerly: scil_compute_NODDI_priors.py
->>>>>>> 5dcf990b
 """
 
 import argparse
@@ -77,13 +73,10 @@
                     help='Output path for the text file containing the single '
                          'fiber average value of AD.\nIf not set, the file '
                          'will not be saved.')
-<<<<<<< HEAD
     g3.add_argument('--out_txt_1fiber_perp', metavar='FILE',
                     help='Output path for the text file containing the single '
                          'fiber average value of RD.\nIf not set, the file '
                          'will not be saved.')
-=======
->>>>>>> 5dcf990b
     g3.add_argument('--out_mask_1fiber', metavar='FILE',
                     help='Output path for single fiber mask. If not set, the '
                          'mask will not be saved.')
