#!/usr/bin/env python
# -*- coding: utf-8 -*-

"""
Vizualisation for sampling schemes.
Only supports .caru, .txt (Philips), .dir or .dvs (Siemens), .bvecs/.bvals
and .b (MRtrix).
"""

import argparse
import logging
import numpy as np

from scilpy.io.utils import (add_overwrite_arg,
                             assert_inputs_exist,
                             assert_outputs_exist)
from scilpy.utils.filenames import split_name_with_nii
from scilpy.viz.sampling_scheme import (build_ms_from_shell_idx,
                                        build_shell_idx_from_bval,
                                        plot_each_shell,
                                        plot_proj_shell)


<<<<<<< HEAD
DESCRIPTION = """
Vizualisation for sampling schemes.
Only supports .caru, .txt (Philips), .dir or .dvs (Siemens), .bvecs/.bvals
and .b (MRtrix).
"""


def _build_arg_parser():
=======
def _build_args_parser():
>>>>>>> e8a9547d
    p = argparse.ArgumentParser(
        formatter_class=argparse.RawDescriptionHelpFormatter,
        description=__doc__)

    p.add_argument(
        'scheme_file', metavar='scheme_file',
        help='Sampling scheme filename. (only accepts .txt or .caru or '
             '.bvecs and .bvals or .b or .dir or .dvs)')

    p.add_argument(
        '--dis-sym', action='store_false', dest='enable_sym',
        help='Disable antipodal symmetry.')
    p.add_argument(
        '--out',
        help='Output file name picture without extension ' +
             '(will be png file(s))')
    p.add_argument(
        '--res', type=int, default=(300, 300), nargs='+',
        help='Resolution of the output picture(s)')

    g1 = p.add_argument_group(title='Enable/Disable renderings')
    g1.add_argument(
        '--dis-sphere', action='store_false', dest='enable_sph',
        help='Disable the rendering of the sphere.')
    g1.add_argument(
        '--dis-proj', action='store_false', dest='enable_proj',
        help='Disable rendering of the projection supershell.')
    g1.add_argument(
        '--plot-shells', action='store_true', dest='plot_shells',
        help='Enable rendering each shell individually.')

    g2 = p.add_argument_group(title='Rendering options')
    g2.add_argument(
        '--same-color', action='store_true', dest='same_color',
        help='Use same color for all shell.')
    g2.add_argument(
        '--opacity', type=float, default=1.0,
        help='Opacity for the shells.')

    add_overwrite_arg(p)
    return p


def main():
    parser = _build_arg_parser()
    args = parser.parse_args()
    assert_inputs_exist(parser, args.scheme_file)

    if args.out:
        out_basename, ext = split_name_with_nii(args.out)
        possibleOutputPaths = [out_basename + '_shell_' + str(i) +
                               '.png' for i in range(30)]
        possibleOutputPaths.append(out_basename + '.png')
        assert_outputs_exist(parser, args, possibleOutputPaths)

    proj = args.enable_proj
    each = args.plot_shells

    if not (proj or each):
        parser.error('Select at least one type of rendering (proj or each).')

    # In no way robust, assume the input is from generate_sampling_scheme.py
    # For bvec(s)/bval(s)/FSL format, uses bad assumption for Transpose
    scheme_file = args.scheme_file
    ext = scheme_file.split('.')[-1]
    basename = scheme_file.replace(".{}".format(ext), "")

    if ext == 'caru':
        # Caruyer format, X Y Z shell_idx
        tmp = np.genfromtxt(scheme_file)
        points = tmp[:, :3]
        shell_idx = tmp[:, 3]

    elif ext == 'txt':
        # Philips format, X Y Z b
        tmp = np.genfromtxt(scheme_file)
        points = tmp[:, :3]
        bvals = tmp[:, 3]
        shell_idx = build_shell_idx_from_bval(bvals, shell_th=50)

    elif ext == 'bvecs':
        # bvecs/bvals (FSL) format, X Y Z AND b (or transpose)
        points = np.genfromtxt(scheme_file)
        if points.shape[0] == 3:
            points = points.T
        bvals = np.genfromtxt(basename + '.bvals')
        shell_idx = build_shell_idx_from_bval(bvals, shell_th=50)

    elif ext == 'bvec':
        # bvecs/bvals (FSL) format, X Y Z AND b (or transpose)
        logging.info('Should rename .bvec/.bval to .bvecs/.bvals')
        points = np.genfromtxt(scheme_file)
        if points.shape[0] == 3:
            points = points.T
        bvals = np.genfromtxt(basename + '.bval')
        shell_idx = build_shell_idx_from_bval(bvals, shell_th=50)

    elif ext == 'bvals':
        # bvecs/bvals (FSL) format, X Y Z AND b (or transpose)
        bvals = np.genfromtxt(scheme_file)
        points = np.genfromtxt(basename + '.bvecs')
        if points.shape[0] == 3:
            points = points.T
        shell_idx = build_shell_idx_from_bval(bvals, shell_th=50)

    elif ext == 'bval':
        # bvecs/bvals (FSL) format, X Y Z AND b (or transpose)
        logging.info('Should rename .bvec/.bval to .bvecs/.bvals')
        bvals = np.genfromtxt(scheme_file)
        points = np.genfromtxt(basename + '.bvec')
        if points.shape[0] == 3:
            points = points.T
        shell_idx = build_shell_idx_from_bval(bvals, shell_th=50)

    elif ext == 'dir' or ext == 'dvs':
        vect = []
        # Siemens format, X, Y, Z
        with open(scheme_file) as f:
            for line in f:
                if 'vector[' in line.lower():
                    vect.append([float(f) for f in line.split('=')[1][2:-3].split(',')])
        vect = np.array(vect)

        norms = np.linalg.norm(vect, axis=1)
        # ugly work around for the division by b0 / replacing NaNs with 0.0
        old_settings = np.seterr(divide='ignore', invalid='ignore')
        points = vect / norms[:, None]
        np.seterr(**old_settings)
        points[np.isnan(points)] = 0.0
        points[np.isinf(points)] = 0.0

        fake_bmax = 3000.
        shell_idx = build_shell_idx_from_bval(fake_bmax * norms**2,
                                              shell_th=50)

    elif ext == "b":
        # MRtrix format X, Y, Z, b
        tmp = np.genfromtxt(scheme_file, delimiter=',')
        points = tmp[:, :3]
        bvals = tmp[:, 3]
        shell_idx = build_shell_idx_from_bval(bvals, shell_th=50)

    else:
        logging.error('Unknown format (Only supports .caru, .txt (Philips),' +
                      ' .bvecs/.bvals (FSL), .b (MRtrix), .dir or ' +
                      '.dvs (Siemens))')

    sym = args.enable_sym
    sph = args.enable_sph
    same = args.same_color

    ms = build_ms_from_shell_idx(points, shell_idx)

    if proj:
        plot_proj_shell(ms, use_sym=sym, use_sphere=sph, same_color=same,
                        rad=0.025, opacity=args.opacity,
                        ofile=out_basename, ores=tuple(args.res))
    if each:
        plot_each_shell(ms, plot_sym_vecs=sym, use_sphere=sph, same_color=same,
                        rad=0.025, opacity=args.opacity,
                        ofile=out_basename, ores=tuple(args.res))


if __name__ == "__main__":
    main()<|MERGE_RESOLUTION|>--- conflicted
+++ resolved
@@ -20,19 +20,7 @@
                                         plot_each_shell,
                                         plot_proj_shell)
 
-
-<<<<<<< HEAD
-DESCRIPTION = """
-Vizualisation for sampling schemes.
-Only supports .caru, .txt (Philips), .dir or .dvs (Siemens), .bvecs/.bvals
-and .b (MRtrix).
-"""
-
-
 def _build_arg_parser():
-=======
-def _build_args_parser():
->>>>>>> e8a9547d
     p = argparse.ArgumentParser(
         formatter_class=argparse.RawDescriptionHelpFormatter,
         description=__doc__)
